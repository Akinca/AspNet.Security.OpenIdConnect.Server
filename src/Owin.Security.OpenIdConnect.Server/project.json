--- conflicted
+++ resolved
@@ -32,8 +32,7 @@
   },
 
   "dependencies": {
-<<<<<<< HEAD
-    "JetBrains.Annotations": { "type": "build", "version": "10.1.2-eap" },
+    "JetBrains.Annotations": { "type": "build", "version": "10.1.4" },
     "Microsoft.Extensions.Logging": "1.0.0-*",
     "Microsoft.Extensions.Caching.Memory": "1.0.0-*",
     "Microsoft.Owin.Security.Interop": "1.0.0-*",
@@ -41,16 +40,6 @@
     "Owin": "1.0.0",
     "Owin.Security.OpenIdConnect.Extensions": "1.0.0-*",
     "System.Text.Encodings.Web": "4.0.0-*"
-=======
-    "JetBrains.Annotations": { "type": "build", "version": "10.1.4" },
-    "Microsoft.Extensions.Logging": "1.0.0-rc2-*",
-    "Microsoft.Extensions.Caching.Memory": "1.0.0-rc2-*",
-    "Microsoft.Owin.Security.Interop": "1.0.0-rc2-*",
-    "Newtonsoft.Json": "8.0.3",
-    "Owin": "1.0.0",
-    "Owin.Security.OpenIdConnect.Extensions": { "target": "project" },
-    "System.Text.Encodings.Web": "4.0.0-rc2-*"
->>>>>>> 3419cbd1
   },
 
   "frameworks": {
