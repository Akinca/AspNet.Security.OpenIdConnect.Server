{
  "version": "1.0.0-beta6-*",

  "packOptions": {
    "description": "OpenID Connect server middleware for ASP.NET Core.",
    "authors": [ "Kévin Chalet" ],
    "owners": [ "Kévin Chalet" ],

    "projectUrl": "https://github.com/aspnet-contrib/AspNet.Security.OpenIdConnect.Server",
    "iconUrl": "https://avatars3.githubusercontent.com/u/7998081?s=64",
    "licenseUrl": "http://www.apache.org/licenses/LICENSE-2.0.html",

    "repository": {
      "type": "git",
      "url": "git://github.com/aspnet-contrib/AspNet.Security.OpenIdConnect.Server"
    },

    "tags": [
      "aspnetcore",
      "authentication",
      "jwt",
      "openidconnect",
      "security"
    ]
  },

  "buildOptions": {
    "warningsAsErrors": true,
    "nowarn": [ "CS1591" ],
    "xmlDoc": true
  },

  "dependencies": {
<<<<<<< HEAD
    "AspNet.Security.OpenIdConnect.Extensions": "1.0.0-*",
    "JetBrains.Annotations": { "type": "build", "version": "10.1.2-eap" },
    "Microsoft.AspNetCore.Authentication": "1.0.0-*",
    "Microsoft.AspNetCore.Hosting.Abstractions": "1.0.0-*",
    "Microsoft.Extensions.Caching.Abstractions": "1.0.0-*",
    "Microsoft.Extensions.Logging.Abstractions": "1.0.0-*",
=======
    "AspNet.Security.OpenIdConnect.Extensions": { "target": "project" },
    "JetBrains.Annotations": { "type": "build", "version": "10.1.4" },
    "Microsoft.AspNetCore.Authentication": "1.0.0-rc2-*",
    "Microsoft.AspNetCore.Hosting.Abstractions": "1.0.0-rc2-*",
    "Microsoft.Extensions.Caching.Abstractions": "1.0.0-rc2-*",
    "Microsoft.Extensions.Logging.Abstractions": "1.0.0-rc2-*",
>>>>>>> 3419cbd1
    "Newtonsoft.Json": "8.0.3"
  },

  "frameworks": {
    "net451": { },

    "netstandard1.4": {
      "dependencies": {
        "System.Text.Encoding.Extensions": "4.0.11-*"
      },

      "imports": [
        "dotnet5.5",
        "portable-net451+win8"
      ]
    }
  }
}<|MERGE_RESOLUTION|>--- conflicted
+++ resolved
@@ -31,21 +31,12 @@
   },
 
   "dependencies": {
-<<<<<<< HEAD
-    "AspNet.Security.OpenIdConnect.Extensions": "1.0.0-*",
-    "JetBrains.Annotations": { "type": "build", "version": "10.1.2-eap" },
+    "AspNet.Security.OpenIdConnect.Extensions": { "target": "project" },
+    "JetBrains.Annotations": { "type": "build", "version": "10.1.4" },
     "Microsoft.AspNetCore.Authentication": "1.0.0-*",
     "Microsoft.AspNetCore.Hosting.Abstractions": "1.0.0-*",
     "Microsoft.Extensions.Caching.Abstractions": "1.0.0-*",
     "Microsoft.Extensions.Logging.Abstractions": "1.0.0-*",
-=======
-    "AspNet.Security.OpenIdConnect.Extensions": { "target": "project" },
-    "JetBrains.Annotations": { "type": "build", "version": "10.1.4" },
-    "Microsoft.AspNetCore.Authentication": "1.0.0-rc2-*",
-    "Microsoft.AspNetCore.Hosting.Abstractions": "1.0.0-rc2-*",
-    "Microsoft.Extensions.Caching.Abstractions": "1.0.0-rc2-*",
-    "Microsoft.Extensions.Logging.Abstractions": "1.0.0-rc2-*",
->>>>>>> 3419cbd1
     "Newtonsoft.Json": "8.0.3"
   },
 
