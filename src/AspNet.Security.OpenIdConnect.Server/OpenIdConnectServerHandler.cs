/*
 * Licensed under the Apache License, Version 2.0 (http://www.apache.org/licenses/LICENSE-2.0)
 * See https://github.com/aspnet-contrib/AspNet.Security.OpenIdConnect.Server
 * for more information concerning the license and the contributors participating to this project.
 */

using System;
using System.Collections.Generic;
using System.IO;
using System.Security.Claims;
using System.Text.Encodings.Web;
using System.Threading.Tasks;
using AspNet.Security.OpenIdConnect.Extensions;
using AspNet.Security.OpenIdConnect.Primitives;
using JetBrains.Annotations;
using Microsoft.AspNetCore.Authentication;
using Microsoft.Extensions.DependencyInjection;
using Microsoft.Extensions.Logging;
using Microsoft.Extensions.Options;
using Microsoft.Net.Http.Headers;
using Newtonsoft.Json;
using Newtonsoft.Json.Linq;

namespace AspNet.Security.OpenIdConnect.Server
{
    /// <summary>
    /// Provides the logic necessary to extract, validate and handle OpenID Connect requests.
    /// </summary>
    public partial class OpenIdConnectServerHandler : AuthenticationHandler<OpenIdConnectServerOptions>,
        IAuthenticationRequestHandler, IAuthenticationSignInHandler, IAuthenticationSignOutHandler
    {
        public OpenIdConnectServerHandler(
            [NotNull] IOptionsMonitor<OpenIdConnectServerOptions> options,
            [NotNull] ILoggerFactory logger,
            [NotNull] UrlEncoder encoder,
            [NotNull] ISystemClock clock)
            : base(options, logger, encoder, clock) { }

        public virtual async Task<bool> HandleRequestAsync()
        {
            var notification = new MatchEndpointContext(Context, Scheme, Options);

            if (Options.AuthorizationEndpointPath.HasValue &&
                Options.AuthorizationEndpointPath.IsEquivalentTo(Request.Path))
            {
                notification.MatchAuthorizationEndpoint();
            }

            else if (Options.ConfigurationEndpointPath.HasValue &&
                     Options.ConfigurationEndpointPath.IsEquivalentTo(Request.Path))
            {
                notification.MatchConfigurationEndpoint();
            }

            else if (Options.CryptographyEndpointPath.HasValue &&
                     Options.CryptographyEndpointPath.IsEquivalentTo(Request.Path))
            {
                notification.MatchCryptographyEndpoint();
            }

            else if (Options.IntrospectionEndpointPath.HasValue &&
                     Options.IntrospectionEndpointPath.IsEquivalentTo(Request.Path))
            {
                notification.MatchIntrospectionEndpoint();
            }

            else if (Options.LogoutEndpointPath.HasValue &&
                     Options.LogoutEndpointPath.IsEquivalentTo(Request.Path))
            {
                notification.MatchLogoutEndpoint();
            }

            else if (Options.RevocationEndpointPath.HasValue &&
                     Options.RevocationEndpointPath.IsEquivalentTo(Request.Path))
            {
                notification.MatchRevocationEndpoint();
            }

            else if (Options.TokenEndpointPath.HasValue &&
                     Options.TokenEndpointPath.IsEquivalentTo(Request.Path))
            {
                notification.MatchTokenEndpoint();
            }

            else if (Options.UserinfoEndpointPath.HasValue &&
                     Options.UserinfoEndpointPath.IsEquivalentTo(Request.Path))
            {
                notification.MatchUserinfoEndpoint();
            }

            await Provider.MatchEndpoint(notification);

            if (notification.Result != null)
            {
                if (notification.Result.Handled)
                {
                    Logger.LogDebug("The request was handled in user code.");

                    return true;
                }

                else if (notification.Result.Skipped)
                {
                    Logger.LogDebug("The default request handling was skipped from user code.");

                    return false;
                }
            }

            // Reject non-HTTPS requests handled by ASOS if AllowInsecureHttp is not set to true.
            if (!Options.AllowInsecureHttp && !Request.IsHttps)
            {
                // Return the native error page for endpoints involving the user participation.
                if (notification.IsAuthorizationEndpoint || notification.IsLogoutEndpoint)
                {
                    Logger.LogWarning("The current request was rejected because the OpenID Connect server middleware " +
                                      "has been configured to reject HTTP requests. To permanently disable the transport " +
                                      "security requirement, set 'OpenIdConnectServerOptions.AllowInsecureHttp' to 'true'.");

                    return await SendNativePageAsync(new OpenIdConnectResponse
                    {
                        Error = OpenIdConnectConstants.Errors.InvalidRequest,
                        ErrorDescription = "This server only accepts HTTPS requests."
                    });
                }

                // Return a JSON error for endpoints that don't involve the user participation.
                else if (notification.IsConfigurationEndpoint || notification.IsCryptographyEndpoint ||
                         notification.IsIntrospectionEndpoint || notification.IsRevocationEndpoint ||
                         notification.IsTokenEndpoint || notification.IsUserinfoEndpoint)
                {
                    Logger.LogWarning("The current request was rejected because the OpenID Connect server middleware " +
                                      "has been configured to reject HTTP requests. To permanently disable the transport " +
                                      "security requirement, set 'OpenIdConnectServerOptions.AllowInsecureHttp' to 'true'.");

                    return await SendPayloadAsync(new OpenIdConnectResponse
                    {
                        Error = OpenIdConnectConstants.Errors.InvalidRequest,
                        ErrorDescription = "This server only accepts HTTPS requests."
                    });
                }
            }

            if (notification.IsAuthorizationEndpoint)
            {
                return await InvokeAuthorizationEndpointAsync();
            }

            else if (notification.IsConfigurationEndpoint)
            {
                return await InvokeConfigurationEndpointAsync();
            }

            else if (notification.IsCryptographyEndpoint)
            {
                return await InvokeCryptographyEndpointAsync();
            }

            else if (notification.IsIntrospectionEndpoint)
            {
                return await InvokeIntrospectionEndpointAsync();
            }

            else if (notification.IsLogoutEndpoint)
            {
                return await InvokeLogoutEndpointAsync();
            }

            else if (notification.IsRevocationEndpoint)
            {
                return await InvokeRevocationEndpointAsync();
            }

            else if (notification.IsTokenEndpoint)
            {
                return await InvokeTokenEndpointAsync();
            }

            else if (notification.IsUserinfoEndpoint)
            {
                return await InvokeUserinfoEndpointAsync();
            }

            return false;
        }

        protected override async Task<AuthenticateResult> HandleAuthenticateAsync()
        {
            var request = Context.GetOpenIdConnectRequest();
            if (request == null)
            {
                throw new InvalidOperationException("An identity cannot be extracted from this request.");
            }

            if (request.IsAuthorizationRequest() || request.IsLogoutRequest())
            {
                if (string.IsNullOrEmpty(request.IdTokenHint))
                {
                    return AuthenticateResult.NoResult();
                }

                var ticket = await DeserializeIdentityTokenAsync(request.IdTokenHint, request);
                if (ticket == null)
                {
                    Logger.LogWarning("The identity token extracted from the 'id_token_hint' " +
                                      "parameter was invalid or malformed and was ignored.");

                    return AuthenticateResult.NoResult();
                }

                // Tickets are returned even if they
                // are considered invalid (e.g expired).
                return AuthenticateResult.Success(ticket);
            }

            else if (request.IsTokenRequest())
            {
                // Note: this method can be called from the ApplyTokenResponse event,
                // which may be invoked for a missing authorization code/refresh token.
                if (request.IsAuthorizationCodeGrantType())
                {
                    if (string.IsNullOrEmpty(request.Code))
                    {
                        return AuthenticateResult.NoResult();
                    }

                    var ticket = await DeserializeAuthorizationCodeAsync(request.Code, request);
                    if (ticket == null)
                    {
                        Logger.LogWarning("The authorization code extracted from the " +
                                          "token request was invalid and was ignored.");

                        return AuthenticateResult.NoResult();
                    }

                    return AuthenticateResult.Success(ticket);
                }

                else if (request.IsRefreshTokenGrantType())
                {
                    if (string.IsNullOrEmpty(request.RefreshToken))
                    {
                        return AuthenticateResult.NoResult();
                    }

                    var ticket = await DeserializeRefreshTokenAsync(request.RefreshToken, request);
                    if (ticket == null)
                    {
                        Logger.LogWarning("The refresh token extracted from the " +
                                          "token request was invalid and was ignored.");

                        return AuthenticateResult.NoResult();
                    }

                    return AuthenticateResult.Success(ticket);
                }

                return AuthenticateResult.NoResult();
            }

            throw new InvalidOperationException("An identity cannot be extracted from this request.");
        }

        public virtual Task SignInAsync(ClaimsPrincipal user, AuthenticationProperties properties)
        {
            return SignInAsync(new AuthenticationTicket(user, properties, Scheme.Name));
        }

        private async Task<bool> SignInAsync(AuthenticationTicket ticket)
        {
            // Extract the OpenID Connect request from the ASP.NET Core context.
            // If it cannot be found or doesn't correspond to an authorization
            // or a token request, throw an InvalidOperationException.
            var request = Context.GetOpenIdConnectRequest();
            if (request == null || (!request.IsAuthorizationRequest() && !request.IsTokenRequest()))
            {
                throw new InvalidOperationException("An authorization or token response cannot be returned from this endpoint.");
            }

            // Note: if a response was already generated, throw an exception.
            var response = Context.GetOpenIdConnectResponse();
            if (response != null || Response.HasStarted)
            {
                throw new InvalidOperationException("A response has already been sent.");
            }

            if (string.IsNullOrEmpty(ticket.Principal.GetClaim(OpenIdConnectConstants.Claims.Subject)))
            {
                throw new InvalidOperationException("The authentication ticket was rejected because " +
                                                    "the mandatory subject claim was missing.");
            }

            Logger.LogTrace("A sign-in operation was triggered: {Claims} ; {Properties}.",
                            ticket.Principal.Claims, ticket.Properties.Items);

            // Prepare a new OpenID Connect response.
            response = new OpenIdConnectResponse();

            // Copy the confidentiality level associated with the request to the authentication ticket.
            if (!ticket.HasProperty(OpenIdConnectConstants.Properties.ConfidentialityLevel))
            {
                ticket.SetConfidentialityLevel(request.GetProperty<string>(OpenIdConnectConstants.Properties.ConfidentialityLevel));
            }

            // Always include the "openid" scope when the developer doesn't explicitly call SetScopes.
            // Note: the application is allowed to specify a different "scopes": in this case,
            // don't replace the "scopes" property stored in the authentication ticket.
            if (request.HasScope(OpenIdConnectConstants.Scopes.OpenId) && !ticket.HasScope())
            {
                ticket.SetScopes(OpenIdConnectConstants.Scopes.OpenId);
            }

            // When a "resources" property cannot be found in the ticket,
            // infer it from the "audiences" property.
            if (ticket.HasAudience() && !ticket.HasResource())
            {
                ticket.SetResources(ticket.GetAudiences());
            }

            // Add the validated client_id to the list of authorized presenters,
            // unless the presenters were explicitly set by the developer.
            var presenter = request.GetProperty<string>(OpenIdConnectConstants.Properties.ValidatedClientId);
            if (!string.IsNullOrEmpty(presenter) && !ticket.HasPresenter())
            {
                ticket.SetPresenters(presenter);
            }

            var notification = new ProcessSigninResponseContext(Context, Scheme, Options, ticket, request, response);

            if (request.IsAuthorizationRequest())
            {
                // By default, return an authorization code if a response type containing code was specified.
                notification.IncludeAuthorizationCode = request.HasResponseType(OpenIdConnectConstants.ResponseTypes.Code);

                // By default, return an access token if a response type containing token was specified.
                notification.IncludeAccessToken = request.HasResponseType(OpenIdConnectConstants.ResponseTypes.Token);

                // By default, prevent a refresh token from being returned as the OAuth2 specification
                // explicitly disallows returning a refresh token from the authorization endpoint.
                // See https://tools.ietf.org/html/rfc6749#section-4.2.2 for more information.
                notification.IncludeRefreshToken = false;

                // By default, return an identity token if a response type containing code
                // was specified and if the openid scope was explicitly or implicitly granted.
                notification.IncludeIdentityToken =
                    request.HasResponseType(OpenIdConnectConstants.ResponseTypes.IdToken) &&
                    ticket.HasScope(OpenIdConnectConstants.Scopes.OpenId);
            }

            else
            {
                // By default, prevent an authorization code from being returned as this type of token
                // cannot be issued from the token endpoint in the standard OAuth2/OpenID Connect flows.
                notification.IncludeAuthorizationCode = false;

                // By default, always return an access token.
                notification.IncludeAccessToken = true;

                // By default, only return a refresh token is the offline_access scope was granted and if
                // sliding expiration is disabled or if the request is not a grant_type=refresh_token request.
                notification.IncludeRefreshToken =
                    ticket.HasScope(OpenIdConnectConstants.Scopes.OfflineAccess) &&
                   (Options.UseSlidingExpiration || !request.IsRefreshTokenGrantType());

                // By default, only return an identity token if the openid scope was granted.
                notification.IncludeIdentityToken = ticket.HasScope(OpenIdConnectConstants.Scopes.OpenId);
            }

            await Provider.ProcessSigninResponse(notification);

            if (notification.Result != null)
            {
                if (notification.Result.Handled)
                {
                    Logger.LogDebug("The sign-in response was handled in user code.");

                    return true;
                }

                else if (notification.Result.Skipped)
                {
                    Logger.LogDebug("The default sign-in handling was skipped from user code.");

                    return false;
                }
            }

            else if (notification.IsRejected)
            {
                Logger.LogError("The request was rejected with the following error: {Error} ; {Description}",
                                /* Error: */ notification.Error ?? OpenIdConnectConstants.Errors.InvalidRequest,
                                /* Description: */ notification.ErrorDescription);

                if (request.IsAuthorizationRequest())
                {
                    return await SendAuthorizationResponseAsync(new OpenIdConnectResponse
                    {
                        Error = notification.Error ?? OpenIdConnectConstants.Errors.InvalidRequest,
                        ErrorDescription = notification.ErrorDescription,
                        ErrorUri = notification.ErrorUri
                    });
                }

                return await SendTokenResponseAsync(new OpenIdConnectResponse
                {
                    Error = notification.Error ?? OpenIdConnectConstants.Errors.InvalidRequest,
                    ErrorDescription = notification.ErrorDescription,
                    ErrorUri = notification.ErrorUri
                });
            }

            // Flow the changes made to the ticket.
            ticket = notification.Ticket;

            // Ensure an authentication ticket has been provided or return
            // an error code indicating that the request was rejected.
            if (ticket == null)
            {
                Logger.LogError("The request was rejected because no authentication ticket was provided.");

                if (request.IsAuthorizationRequest())
                {
                    return await SendAuthorizationResponseAsync(new OpenIdConnectResponse
                    {
                        Error = OpenIdConnectConstants.Errors.AccessDenied,
                        ErrorDescription = "The authorization was denied by the resource owner."
                    });
                }

                return await SendTokenResponseAsync(new OpenIdConnectResponse
                {
                    Error = OpenIdConnectConstants.Errors.InvalidGrant,
                    ErrorDescription = "The token request was rejected by the authorization server."
                });
            }

            if (notification.IncludeAuthorizationCode)
            {
                // Make sure to create a copy of the authentication properties
                // to avoid modifying the properties set on the original ticket.
                var properties = ticket.Properties.Copy();

                response.Code = await SerializeAuthorizationCodeAsync(ticket.Principal, properties, request, response);
            }

            if (notification.IncludeAccessToken)
            {
                // Make sure to create a copy of the authentication properties
                // to avoid modifying the properties set on the original ticket.
                var properties = ticket.Properties.Copy();

                // When receiving a grant_type=refresh_token request, determine whether the client application
                // requests a limited set of scopes/resources and replace the corresponding properties if necessary.
                // Note: at this stage, request.GetResources() cannot return more items than the ones that were initially granted
                // by the resource owner as the "resources" parameter is always validated when receiving the token request.
                if (request.IsTokenRequest() && request.IsRefreshTokenGrantType())
                {
                    if (!string.IsNullOrEmpty(request.Resource))
                    {
                        Logger.LogDebug("The access token resources will be limited to the resources requested " +
                                        "by the client application: {Resources}.", request.GetResources());

                        // Replace the resources initially granted by the resources listed by the client
                        // application in the token request. Note: request.GetResources() automatically
                        // removes duplicate entries, so additional filtering is not necessary.
                        properties.SetProperty(OpenIdConnectConstants.Properties.Resources,
                            new JArray(request.GetResources()).ToString(Formatting.None));
                    }

                    if (!string.IsNullOrEmpty(request.Scope))
                    {
                        Logger.LogDebug("The access token scopes will be limited to the scopes requested " +
                                        "by the client application: {Scopes}.", request.GetScopes());

                        // Replace the scopes initially granted by the scopes listed by the client
                        // application in the token request. Note: request.GetScopes() automatically
                        // removes duplicate entries, so additional filtering is not necessary.
                        properties.SetProperty(OpenIdConnectConstants.Properties.Scopes,
                            new JArray(request.GetScopes()).ToString(Formatting.None));
                    }
                }

                var resources = ticket.GetResources();
                if (request.IsAuthorizationCodeGrantType() || !new HashSet<string>(resources).SetEquals(request.GetResources()))
                {
                    response.Resource = string.Join(" ", resources);
                }

                var scopes = ticket.GetScopes();
                if (request.IsAuthorizationCodeGrantType() || !new HashSet<string>(scopes).SetEquals(request.GetScopes()))
                {
                    response.Scope = string.Join(" ", scopes);
                }

                response.TokenType = OpenIdConnectConstants.TokenTypes.Bearer;
                response.AccessToken = await SerializeAccessTokenAsync(ticket.Principal, properties, request, response);

                // properties.ExpiresUtc is automatically set by SerializeAccessTokenAsync but the end user
                // is free to set a null value directly in the SerializeAccessToken event.
                if (properties.ExpiresUtc.HasValue && properties.ExpiresUtc > Options.SystemClock.UtcNow)
                {
                    var lifetime = properties.ExpiresUtc.Value - Options.SystemClock.UtcNow;

                    response.ExpiresIn = (long) (lifetime.TotalSeconds + .5);
                }
            }

            if (notification.IncludeRefreshToken)
            {
                // Make sure to create a copy of the authentication properties
                // to avoid modifying the properties set on the original ticket.
                var properties = ticket.Properties.Copy();

                response.RefreshToken = await SerializeRefreshTokenAsync(ticket.Principal, properties, request, response);
            }

            if (notification.IncludeIdentityToken)
            {
                // Make sure to create a copy of the authentication properties
                // to avoid modifying the properties set on the original ticket.
                var properties = ticket.Properties.Copy();

                response.IdToken = await SerializeIdentityTokenAsync(ticket.Principal, properties, request, response);
            }

            if (request.IsAuthorizationRequest())
            {
                return await SendAuthorizationResponseAsync(response, ticket);
            }

            return await SendTokenResponseAsync(response, ticket);
        }

<<<<<<< HEAD
        public virtual Task SignOutAsync(AuthenticationProperties properties)
        {
            // Create a new ticket containing an empty identity and
            // the authentication properties extracted from the context.
            var ticket = new AuthenticationTicket(
                new ClaimsPrincipal(new ClaimsIdentity()),
                properties, Scheme.Name);

            return HandleSignOutAsync(ticket);
        }
=======
        protected override Task HandleSignOutAsync(SignOutContext context)
            => HandleSignOutAsync(new AuthenticationProperties(context.Properties));
>>>>>>> 3801427b

        private async Task<bool> HandleSignOutAsync(AuthenticationProperties properties)
        {
            // Extract the OpenID Connect request from the ASP.NET Core context.
            // If it cannot be found or doesn't correspond to a logout request,
            // throw an InvalidOperationException.
            var request = Context.GetOpenIdConnectRequest();
            if (request == null || !request.IsLogoutRequest())
            {
                throw new InvalidOperationException("A logout response cannot be returned from this endpoint.");
            }

            // Note: if a response was already generated, throw an exception.
            var response = Context.GetOpenIdConnectResponse();
            if (response != null || Response.HasStarted)
            {
                throw new InvalidOperationException("A response has already been sent.");
            }

            Logger.LogTrace("A log-out operation was triggered: {Properties}.", properties.Items);

            // Prepare a new OpenID Connect response.
            response = new OpenIdConnectResponse();

<<<<<<< HEAD
            var notification = new ProcessSignoutResponseContext(Context, Scheme, Options, ticket, request, response);
            await Provider.ProcessSignoutResponse(notification);
=======
            var notification = new ProcessSignoutResponseContext(Context, Options, properties, request, response);
            await Options.Provider.ProcessSignoutResponse(notification);
>>>>>>> 3801427b

            if (notification.Result != null)
            {
                if (notification.Result.Handled)
                {
                    Logger.LogDebug("The sign-out response was handled in user code.");

                    return true;
                }

                else if (notification.Result.Skipped)
                {
                    Logger.LogDebug("The default sign-out handling was skipped from user code.");

                    return false;
                }
            }

            else if (notification.IsRejected)
            {
                Logger.LogError("The request was rejected with the following error: {Error} ; {Description}",
                                /* Error: */ notification.Error ?? OpenIdConnectConstants.Errors.InvalidRequest,
                                /* Description: */ notification.ErrorDescription);

                return await SendLogoutResponseAsync(new OpenIdConnectResponse
                {
                    Error = notification.Error ?? OpenIdConnectConstants.Errors.InvalidRequest,
                    ErrorDescription = notification.ErrorDescription,
                    ErrorUri = notification.ErrorUri
                });
            }

            return await SendLogoutResponseAsync(response);
        }

        protected override Task HandleForbiddenAsync(AuthenticationProperties properties)
            => HandleChallengeAsync(properties);

<<<<<<< HEAD
        protected override Task HandleChallengeAsync(AuthenticationProperties properties)
        {
            // Create a new ticket containing an empty identity and
            // the authentication properties extracted from the context.
            var ticket = new AuthenticationTicket(
                new ClaimsPrincipal(new ClaimsIdentity()),
                properties, Scheme.Name);
=======
        protected override Task<bool> HandleUnauthorizedAsync(ChallengeContext context)
            => HandleUnauthorizedAsync(new AuthenticationProperties(context.Properties));
>>>>>>> 3801427b

        private async Task<bool> HandleUnauthorizedAsync(AuthenticationProperties properties)
        {
            // Extract the OpenID Connect request from the ASP.NET Core context.
            // If it cannot be found or doesn't correspond to an authorization
            // or a token request, throw an InvalidOperationException.
            var request = Context.GetOpenIdConnectRequest();
            if (request == null || (!request.IsAuthorizationRequest() && !request.IsTokenRequest()))
            {
                throw new InvalidOperationException("An authorization or token response cannot be returned from this endpoint.");
            }

            // Note: if a response was already generated, throw an exception.
            var response = Context.GetOpenIdConnectResponse();
            if (response != null || Response.HasStarted)
            {
                throw new InvalidOperationException("A response has already been sent.");
            }

            // Prepare a new OpenID Connect response.
            response = new OpenIdConnectResponse
            {
                Error = properties.GetProperty(OpenIdConnectConstants.Properties.Error),
                ErrorDescription = properties.GetProperty(OpenIdConnectConstants.Properties.ErrorDescription),
                ErrorUri = properties.GetProperty(OpenIdConnectConstants.Properties.ErrorUri)
            };

            // Remove the error/error_description/error_uri properties from the ticket.
            properties.RemoveProperty(OpenIdConnectConstants.Properties.Error)
                      .RemoveProperty(OpenIdConnectConstants.Properties.ErrorDescription)
                      .RemoveProperty(OpenIdConnectConstants.Properties.ErrorUri);

            if (string.IsNullOrEmpty(response.Error))
            {
                response.Error = request.IsAuthorizationRequest() ?
                    OpenIdConnectConstants.Errors.AccessDenied :
                    OpenIdConnectConstants.Errors.InvalidGrant;
            }

            if (string.IsNullOrEmpty(response.ErrorDescription))
            {
                response.ErrorDescription = request.IsAuthorizationRequest() ?
                    "The authorization was denied by the resource owner." :
                    "The token request was rejected by the authorization server.";
            }

            Logger.LogTrace("A challenge operation was triggered: {Properties}.", properties.Items);

<<<<<<< HEAD
            var notification = new ProcessChallengeResponseContext(Context, Scheme, Options, ticket, request, response);
            await Provider.ProcessChallengeResponse(notification);
=======
            var notification = new ProcessChallengeResponseContext(Context, Options, properties, request, response);
            await Options.Provider.ProcessChallengeResponse(notification);
>>>>>>> 3801427b

            if (notification.Result != null)
            {
                if (notification.Result.Handled)
                {
                    Logger.LogDebug("The challenge response was handled in user code.");

                    return true;
                }

                else if (notification.Result.Skipped)
                {
                    Logger.LogDebug("The default challenge handling was skipped from user code.");

                    return false;
                }
            }

            else if (notification.IsRejected)
            {
                Logger.LogError("The request was rejected with the following error: {Error} ; {Description}",
                                /* Error: */ notification.Error ?? OpenIdConnectConstants.Errors.InvalidRequest,
                                /* Description: */ notification.ErrorDescription);

                if (request.IsAuthorizationRequest())
                {
                    return await SendAuthorizationResponseAsync(new OpenIdConnectResponse
                    {
                        Error = notification.Error ?? OpenIdConnectConstants.Errors.InvalidRequest,
                        ErrorDescription = notification.ErrorDescription,
                        ErrorUri = notification.ErrorUri
                    });
                }

                return await SendTokenResponseAsync(new OpenIdConnectResponse
                {
                    Error = notification.Error ?? OpenIdConnectConstants.Errors.InvalidRequest,
                    ErrorDescription = notification.ErrorDescription,
                    ErrorUri = notification.ErrorUri
                });
            }

            // Flow the changes made to the properties.
            properties = notification.Properties;

            // Create a new ticket containing an empty identity and
            // the authentication properties extracted from the context.
            var ticket = new AuthenticationTicket(
                new ClaimsPrincipal(new ClaimsIdentity()),
                properties, Options.AuthenticationScheme);

            if (request.IsAuthorizationRequest())
            {
                return await SendAuthorizationResponseAsync(response, ticket);
            }

            return await SendTokenResponseAsync(response, ticket);
        }

        private async Task<bool> SendNativePageAsync(OpenIdConnectResponse response)
        {
            using (var buffer = new MemoryStream())
            using (var writer = new StreamWriter(buffer))
            {
                foreach (var parameter in response.GetParameters())
                {
                    // Ignore null or empty parameters, including JSON
                    // objects that can't be represented as strings.
                    var value = (string) parameter.Value;
                    if (string.IsNullOrEmpty(value))
                    {
                        continue;
                    }

                    writer.WriteLine("{0}:{1}", parameter.Key, value);
                }

                writer.Flush();

                if (!string.IsNullOrEmpty(response.Error))
                {
                    Response.StatusCode = 400;
                }

                Response.ContentLength = buffer.Length;
                Response.ContentType = "text/plain;charset=UTF-8";

                Response.Headers[HeaderNames.CacheControl] = "no-cache";
                Response.Headers[HeaderNames.Pragma] = "no-cache";
                Response.Headers[HeaderNames.Expires] = "-1";

                buffer.Seek(offset: 0, loc: SeekOrigin.Begin);
                await buffer.CopyToAsync(Response.Body, 4096, Context.RequestAborted);

                // Return true to stop processing the request.
                return true;
            }
        }

        private async Task<bool> SendPayloadAsync(OpenIdConnectResponse response)
        {
            using (var buffer = new MemoryStream())
            using (var writer = new JsonTextWriter(new StreamWriter(buffer)))
            {
                var serializer = JsonSerializer.CreateDefault();
                serializer.Serialize(writer, response);

                writer.Flush();

                if (!string.IsNullOrEmpty(response.Error))
                {
                    Response.StatusCode = 400;
                }

                Response.ContentLength = buffer.Length;
                Response.ContentType = "application/json;charset=UTF-8";

                switch (response.GetProperty<string>(OpenIdConnectConstants.Properties.MessageType))
                {
                    // Discovery, userinfo and introspection responses can be cached by the client
                    // or the intermediate proxies. To allow the developer to set up his own response
                    // caching policy, don't override the Cache-Control, Pragma and Expires headers.
                    case OpenIdConnectConstants.MessageTypes.ConfigurationResponse:
                    case OpenIdConnectConstants.MessageTypes.CryptographyResponse:
                    case OpenIdConnectConstants.MessageTypes.IntrospectionResponse:
                    case OpenIdConnectConstants.MessageTypes.UserinfoResponse:
                        break;

                    // Prevent the other responses from being cached.
                    default:
                        Response.Headers[HeaderNames.CacheControl] = "no-cache";
                        Response.Headers[HeaderNames.Pragma] = "no-cache";
                        Response.Headers[HeaderNames.Expires] = "-1";

                        break;
                }

                buffer.Seek(offset: 0, loc: SeekOrigin.Begin);
                await buffer.CopyToAsync(Response.Body, 4096, Context.RequestAborted);

                // Return true to stop processing the request.
                return true;
            }
        }

        private OpenIdConnectServerProvider Provider => (OpenIdConnectServerProvider) base.Events;
    }
}<|MERGE_RESOLUTION|>--- conflicted
+++ resolved
@@ -262,9 +262,7 @@
         }
 
         public virtual Task SignInAsync(ClaimsPrincipal user, AuthenticationProperties properties)
-        {
-            return SignInAsync(new AuthenticationTicket(user, properties, Scheme.Name));
-        }
+            => SignInAsync(new AuthenticationTicket(user, properties, Scheme.Name));
 
         private async Task<bool> SignInAsync(AuthenticationTicket ticket)
         {
@@ -531,21 +529,8 @@
             return await SendTokenResponseAsync(response, ticket);
         }
 
-<<<<<<< HEAD
         public virtual Task SignOutAsync(AuthenticationProperties properties)
-        {
-            // Create a new ticket containing an empty identity and
-            // the authentication properties extracted from the context.
-            var ticket = new AuthenticationTicket(
-                new ClaimsPrincipal(new ClaimsIdentity()),
-                properties, Scheme.Name);
-
-            return HandleSignOutAsync(ticket);
-        }
-=======
-        protected override Task HandleSignOutAsync(SignOutContext context)
-            => HandleSignOutAsync(new AuthenticationProperties(context.Properties));
->>>>>>> 3801427b
+            => HandleSignOutAsync(properties ?? new AuthenticationProperties());
 
         private async Task<bool> HandleSignOutAsync(AuthenticationProperties properties)
         {
@@ -570,13 +555,8 @@
             // Prepare a new OpenID Connect response.
             response = new OpenIdConnectResponse();
 
-<<<<<<< HEAD
-            var notification = new ProcessSignoutResponseContext(Context, Scheme, Options, ticket, request, response);
-            await Provider.ProcessSignoutResponse(notification);
-=======
-            var notification = new ProcessSignoutResponseContext(Context, Options, properties, request, response);
+            var notification = new ProcessSignoutResponseContext(Context, Scheme, Options, properties, request, response);
             await Options.Provider.ProcessSignoutResponse(notification);
->>>>>>> 3801427b
 
             if (notification.Result != null)
             {
@@ -613,20 +593,10 @@
         }
 
         protected override Task HandleForbiddenAsync(AuthenticationProperties properties)
-            => HandleChallengeAsync(properties);
-
-<<<<<<< HEAD
+            => HandleUnauthorizedAsync(properties ?? new AuthenticationProperties());
+
         protected override Task HandleChallengeAsync(AuthenticationProperties properties)
-        {
-            // Create a new ticket containing an empty identity and
-            // the authentication properties extracted from the context.
-            var ticket = new AuthenticationTicket(
-                new ClaimsPrincipal(new ClaimsIdentity()),
-                properties, Scheme.Name);
-=======
-        protected override Task<bool> HandleUnauthorizedAsync(ChallengeContext context)
-            => HandleUnauthorizedAsync(new AuthenticationProperties(context.Properties));
->>>>>>> 3801427b
+            => HandleUnauthorizedAsync(properties ?? new AuthenticationProperties());
 
         private async Task<bool> HandleUnauthorizedAsync(AuthenticationProperties properties)
         {
@@ -675,13 +645,8 @@
 
             Logger.LogTrace("A challenge operation was triggered: {Properties}.", properties.Items);
 
-<<<<<<< HEAD
-            var notification = new ProcessChallengeResponseContext(Context, Scheme, Options, ticket, request, response);
-            await Provider.ProcessChallengeResponse(notification);
-=======
-            var notification = new ProcessChallengeResponseContext(Context, Options, properties, request, response);
+            var notification = new ProcessChallengeResponseContext(Context, Scheme, Options, properties, request, response);
             await Options.Provider.ProcessChallengeResponse(notification);
->>>>>>> 3801427b
 
             if (notification.Result != null)
             {
@@ -731,7 +696,7 @@
             // the authentication properties extracted from the context.
             var ticket = new AuthenticationTicket(
                 new ClaimsPrincipal(new ClaimsIdentity()),
-                properties, Options.AuthenticationScheme);
+                properties, Scheme.Name);
 
             if (request.IsAuthorizationRequest())
             {
