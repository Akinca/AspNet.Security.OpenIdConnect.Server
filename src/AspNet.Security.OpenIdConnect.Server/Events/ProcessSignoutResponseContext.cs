﻿/*
 * Licensed under the Apache License, Version 2.0 (http://www.apache.org/licenses/LICENSE-2.0)
 * See https://github.com/aspnet-contrib/AspNet.Security.OpenIdConnect.Server
 * for more information concerning the license and the contributors participating to this project.
 */

using AspNet.Security.OpenIdConnect.Primitives;
using Microsoft.AspNetCore.Http;
using Microsoft.AspNetCore.Http.Authentication;

namespace AspNet.Security.OpenIdConnect.Server
{
    /// <summary>
    /// Represents the context class associated with the
    /// <see cref="OpenIdConnectServerProvider.ProcessSignoutResponse"/> event.
    /// </summary>
<<<<<<< HEAD
    public class ProcessSignoutResponseContext : HandleRequestContext<OpenIdConnectServerOptions>
=======
    public class ProcessSignoutResponseContext : BaseValidatingContext
>>>>>>> 3801427b
    {
        /// <summary>
        /// Creates a new instance of the <see cref="ProcessSignoutResponseContext"/> class.
        /// </summary>
        public ProcessSignoutResponseContext(
            HttpContext context,
            AuthenticationScheme scheme,
            OpenIdConnectServerOptions options,
            AuthenticationProperties properties,
            OpenIdConnectRequest request,
            OpenIdConnectResponse response)
<<<<<<< HEAD
            : base(context, scheme, options)
        {
            Ticket = ticket;
            Request = request;
=======
            : base(context, options, request)
        {
            Validate();
            Properties = properties;
>>>>>>> 3801427b
            Response = response;
        }

        /// <summary>
<<<<<<< HEAD
        /// Gets the logout request.
        /// </summary>
        public new OpenIdConnectRequest Request { get; }
=======
        /// Gets the OpenID Connect response.
        /// </summary>
        public new OpenIdConnectResponse Response { get; }
>>>>>>> 3801427b

        /// <summary>
        /// Gets or sets the authentication properties.
        /// </summary>
<<<<<<< HEAD
        public new OpenIdConnectResponse Response { get; }

        /// <summary>
        /// Gets the authentication ticket.
        /// </summary>
        public AuthenticationTicket Ticket { get; }
=======
        public AuthenticationProperties Properties { get; set; }
>>>>>>> 3801427b
    }
}<|MERGE_RESOLUTION|>--- conflicted
+++ resolved
@@ -5,8 +5,8 @@
  */
 
 using AspNet.Security.OpenIdConnect.Primitives;
+using Microsoft.AspNetCore.Authentication;
 using Microsoft.AspNetCore.Http;
-using Microsoft.AspNetCore.Http.Authentication;
 
 namespace AspNet.Security.OpenIdConnect.Server
 {
@@ -14,11 +14,7 @@
     /// Represents the context class associated with the
     /// <see cref="OpenIdConnectServerProvider.ProcessSignoutResponse"/> event.
     /// </summary>
-<<<<<<< HEAD
-    public class ProcessSignoutResponseContext : HandleRequestContext<OpenIdConnectServerOptions>
-=======
     public class ProcessSignoutResponseContext : BaseValidatingContext
->>>>>>> 3801427b
     {
         /// <summary>
         /// Creates a new instance of the <see cref="ProcessSignoutResponseContext"/> class.
@@ -30,43 +26,21 @@
             AuthenticationProperties properties,
             OpenIdConnectRequest request,
             OpenIdConnectResponse response)
-<<<<<<< HEAD
-            : base(context, scheme, options)
-        {
-            Ticket = ticket;
-            Request = request;
-=======
-            : base(context, options, request)
+            : base(context, scheme, options, request)
         {
             Validate();
             Properties = properties;
->>>>>>> 3801427b
             Response = response;
         }
 
         /// <summary>
-<<<<<<< HEAD
-        /// Gets the logout request.
-        /// </summary>
-        public new OpenIdConnectRequest Request { get; }
-=======
         /// Gets the OpenID Connect response.
         /// </summary>
         public new OpenIdConnectResponse Response { get; }
->>>>>>> 3801427b
 
         /// <summary>
         /// Gets or sets the authentication properties.
         /// </summary>
-<<<<<<< HEAD
-        public new OpenIdConnectResponse Response { get; }
-
-        /// <summary>
-        /// Gets the authentication ticket.
-        /// </summary>
-        public AuthenticationTicket Ticket { get; }
-=======
         public AuthenticationProperties Properties { get; set; }
->>>>>>> 3801427b
     }
 }