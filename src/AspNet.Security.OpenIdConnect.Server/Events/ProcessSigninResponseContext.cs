--- conflicted
+++ resolved
@@ -14,11 +14,7 @@
     /// Represents the context class associated with the
     /// <see cref="OpenIdConnectServerProvider.ProcessSigninResponse"/> event.
     /// </summary>
-<<<<<<< HEAD
-    public class ProcessSigninResponseContext : HandleRequestContext<OpenIdConnectServerOptions>
-=======
     public class ProcessSigninResponseContext : BaseValidatingTicketContext
->>>>>>> 3801427b
     {
         /// <summary>
         /// Creates a new instance of the <see cref="ProcessSigninResponseContext"/> class.
@@ -30,37 +26,16 @@
             AuthenticationTicket ticket,
             OpenIdConnectRequest request,
             OpenIdConnectResponse response)
-<<<<<<< HEAD
-            : base(context, scheme, options)
-        {
-            Ticket = ticket;
-            Request = request;
-=======
-            : base(context, options, request, ticket)
+            : base(context, scheme, options, request, ticket)
         {
             Validate();
->>>>>>> 3801427b
             Response = response;
         }
 
         /// <summary>
-<<<<<<< HEAD
-        /// Gets the authorization or token request.
-        /// </summary>
-        public new OpenIdConnectRequest Request { get; }
-
-        /// <summary>
-        /// Gets the authorization or token response.
-=======
         /// Gets the OpenID Connect response.
->>>>>>> 3801427b
         /// </summary>
         public new OpenIdConnectResponse Response { get; }
-
-        /// <summary>
-        /// Gets the authentication ticket.
-        /// </summary>
-        public AuthenticationTicket Ticket { get; }
 
         /// <summary>
         /// Gets or sets a boolean indicating whether an access token
