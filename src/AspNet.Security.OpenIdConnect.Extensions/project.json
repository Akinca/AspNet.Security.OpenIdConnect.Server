--- conflicted
+++ resolved
@@ -31,15 +31,9 @@
   },
 
   "dependencies": {
-<<<<<<< HEAD
-    "JetBrains.Annotations": { "type": "build", "version": "10.1.2-eap" },
+    "JetBrains.Annotations": { "type": "build", "version": "10.1.4" },
     "Microsoft.AspNetCore.Authentication": "1.0.0-*",
     "Microsoft.IdentityModel.Protocols.OpenIdConnect": "2.0.0-*"
-=======
-    "JetBrains.Annotations": { "type": "build", "version": "10.1.4" },
-    "Microsoft.AspNetCore.Authentication": "1.0.0-rc2-*",
-    "Microsoft.IdentityModel.Protocols.OpenIdConnect": "2.0.0-rc2-*"
->>>>>>> 3419cbd1
   },
 
   "frameworks": {
